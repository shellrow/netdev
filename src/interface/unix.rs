use super::Interface;
use super::MacAddr;
use crate::gateway;
use crate::interface::InterfaceType;
use crate::ip::{Ipv4Net, Ipv6Net};
use crate::sys;

use crate::interface::InterfaceType;
use libc;
use std::ffi::{CStr, CString};
use std::mem::{self, MaybeUninit};
use std::net::{IpAddr, Ipv4Addr, Ipv6Addr};
use std::os::raw::c_char;
use std::str::from_utf8_unchecked;

#[cfg(any(target_os = "openbsd", target_os = "freebsd", target_os = "netbsd"))]
pub fn interfaces() -> Vec<Interface> {
    let mut interfaces: Vec<Interface> = unix_interfaces();
    let local_ip: IpAddr = match super::get_local_ipaddr() {
        Some(local_ip) => local_ip,
        None => return interfaces,
    };
    for iface in &mut interfaces {
        match local_ip {
            IpAddr::V4(local_ipv4) => {
                if iface.ipv4.iter().any(|x| x.addr == local_ipv4) {
                    match gateway::unix::get_default_gateway(iface.name.clone()) {
                        Ok(gateway) => {
                            iface.gateway = Some(gateway);
                        }
                        Err(_) => {}
                    }
                }
            }
            IpAddr::V6(local_ipv6) => {
                if iface.ipv6.iter().any(|x| x.addr == local_ipv6) {
                    match gateway::unix::get_default_gateway(iface.name.clone()) {
                        Ok(gateway) => {
                            iface.gateway = Some(gateway);
                        }
                        Err(_) => {}
                    }
                }
            }
        }
    }
    interfaces
}

#[cfg(any(target_os = "macos", target_os = "ios"))]
pub fn interfaces() -> Vec<Interface> {
    use super::macos;

    let type_map = macos::get_if_type_map();
    let mut interfaces: Vec<Interface> = unix_interfaces();
    let local_ip: IpAddr = match super::get_local_ipaddr() {
        Some(local_ip) => local_ip,
        None => return interfaces,
    };
    for iface in &mut interfaces {
        iface.if_type = *type_map.get(&iface.name).unwrap_or(&InterfaceType::Unknown);
        match local_ip {
            IpAddr::V4(local_ipv4) => {
                if iface.ipv4.iter().any(|x| x.addr == local_ipv4) {
                    match gateway::unix::get_default_gateway(iface.name.clone()) {
                        Ok(gateway) => {
                            iface.gateway = Some(gateway);
                        }
                        Err(_) => {}
                    }
                }
            }
            IpAddr::V6(local_ipv6) => {
                if iface.ipv6.iter().any(|x| x.addr == local_ipv6) {
                    match gateway::unix::get_default_gateway(iface.name.clone()) {
                        Ok(gateway) => {
                            iface.gateway = Some(gateway);
                        }
                        Err(_) => {}
                    }
                }
            }
        }
    }
    interfaces
}

#[cfg(any(target_os = "linux", target_os = "android"))]
pub fn interfaces() -> Vec<Interface> {
    use super::linux;

    let mut interfaces: Vec<Interface> = unix_interfaces();
    let local_ip: IpAddr = match super::get_local_ipaddr() {
        Some(local_ip) => local_ip,
        None => return interfaces,
    };
    for iface in &mut interfaces {
        iface.if_type = linux::get_interface_type(iface.name.clone());
        let if_speed: Option<u64> = linux::get_interface_speed(iface.name.clone());
        iface.transmit_speed = if_speed;
        iface.receive_speed = if_speed;
        match local_ip {
            IpAddr::V4(local_ipv4) => {
                if iface.ipv4.iter().any(|x| x.addr == local_ipv4) {
                    match gateway::linux::get_default_gateway(iface.name.clone()) {
                        Ok(gateway) => {
                            iface.gateway = Some(gateway);
                        }
                        Err(_) => {}
                    }
                }
            }
            IpAddr::V6(local_ipv6) => {
                if iface.ipv6.iter().any(|x| x.addr == local_ipv6) {
                    match gateway::linux::get_default_gateway(iface.name.clone()) {
                        Ok(gateway) => {
                            iface.gateway = Some(gateway);
                        }
                        Err(_) => {}
                    }
                }
            }
        }
    }
    interfaces
}

#[cfg(any(target_os = "linux", target_os = "android"))]
pub(super) fn sockaddr_to_network_addr(
    sa: *const libc::sockaddr,
) -> (Option<MacAddr>, Option<IpAddr>) {
    use std::net::SocketAddr;

    unsafe {
        if sa.is_null() {
            (None, None)
        } else if (*sa).sa_family as libc::c_int == libc::AF_PACKET {
            let sll: *const libc::sockaddr_ll = mem::transmute(sa);
            let mac = MacAddr(
                (*sll).sll_addr[0],
                (*sll).sll_addr[1],
                (*sll).sll_addr[2],
                (*sll).sll_addr[3],
                (*sll).sll_addr[4],
                (*sll).sll_addr[5],
            );

            (Some(mac), None)
        } else {
            let addr =
                sys::sockaddr_to_addr(mem::transmute(sa), mem::size_of::<libc::sockaddr_storage>());

            match addr {
                Ok(SocketAddr::V4(sa)) => (None, Some(IpAddr::V4(*sa.ip()))),
                Ok(SocketAddr::V6(sa)) => (None, Some(IpAddr::V6(*sa.ip()))),
                Err(_) => (None, None),
            }
        }
    }
}

#[cfg(any(
    target_os = "openbsd",
    target_os = "freebsd",
    target_os = "netbsd",
    target_os = "macos",
    target_os = "ios"
))]
fn sockaddr_to_network_addr(sa: *const libc::sockaddr) -> (Option<MacAddr>, Option<IpAddr>) {
    use crate::bpf;
    use std::net::SocketAddr;

    unsafe {
        if sa.is_null() {
            (None, None)
        } else if (*sa).sa_family as libc::c_int == bpf::AF_LINK {
            let sdl: *const bpf::sockaddr_dl = mem::transmute(sa);
            let nlen = (*sdl).sdl_nlen as usize;
            let mac = MacAddr(
                (*sdl).sdl_data[nlen] as u8,
                (*sdl).sdl_data[nlen + 1] as u8,
                (*sdl).sdl_data[nlen + 2] as u8,
                (*sdl).sdl_data[nlen + 3] as u8,
                (*sdl).sdl_data[nlen + 4] as u8,
                (*sdl).sdl_data[nlen + 5] as u8,
            );

            (Some(mac), None)
        } else {
            let addr =
                sys::sockaddr_to_addr(mem::transmute(sa), mem::size_of::<libc::sockaddr_storage>());

            match addr {
                Ok(SocketAddr::V4(sa)) => (None, Some(IpAddr::V4(*sa.ip()))),
                Ok(SocketAddr::V6(sa)) => (None, Some(IpAddr::V6(*sa.ip()))),
                Err(_) => (None, None),
            }
        }
    }
}

#[cfg(target_os = "android")]
pub fn unix_interfaces() -> Vec<Interface> {
    use super::android;

    if let Some((getifaddrs, freeifaddrs)) = android::get_libc_ifaddrs() {
        return unix_interfaces_inner(getifaddrs, freeifaddrs);
    }

    android::netlink::unix_interfaces()
}

#[cfg(not(target_os = "android"))]
pub fn unix_interfaces() -> Vec<Interface> {
    unix_interfaces_inner(libc::getifaddrs, libc::freeifaddrs)
}

fn unix_interfaces_inner(
    getifaddrs: unsafe extern "C" fn(*mut *mut libc::ifaddrs) -> libc::c_int,
    freeifaddrs: unsafe extern "C" fn(*mut libc::ifaddrs),
) -> Vec<Interface> {
    let mut ifaces: Vec<Interface> = vec![];
    let mut addrs: MaybeUninit<*mut libc::ifaddrs> = MaybeUninit::uninit();
    if unsafe { getifaddrs(addrs.as_mut_ptr()) } != 0 {
        return ifaces;
    }
    let addrs = unsafe { addrs.assume_init() };
    let mut addr = addrs;
    while !addr.is_null() {
        let addr_ref: &libc::ifaddrs = unsafe { &*addr };
        let c_str = addr_ref.ifa_name as *const c_char;
        let bytes = unsafe { CStr::from_ptr(c_str).to_bytes() };
        let name = unsafe { from_utf8_unchecked(bytes).to_owned() };
<<<<<<< HEAD

=======
>>>>>>> 07a3fce1
        let (mac, ip) = sockaddr_to_network_addr(addr_ref.ifa_addr as *const libc::sockaddr);
        let (_, netmask) = sockaddr_to_network_addr(addr_ref.ifa_netmask as *const libc::sockaddr);
        let mut ini_ipv4: Vec<Ipv4Net> = vec![];
        let mut ini_ipv6: Vec<Ipv6Net> = vec![];
        if let Some(ip) = ip {
            match ip {
                IpAddr::V4(ipv4) => {
                    let netmask: Ipv4Addr = match netmask {
                        Some(netmask) => match netmask {
                            IpAddr::V4(netmask) => netmask,
                            IpAddr::V6(_) => Ipv4Addr::UNSPECIFIED,
                        },
                        None => Ipv4Addr::UNSPECIFIED,
                    };
                    let ipv4_net: Ipv4Net = Ipv4Net::new_with_netmask(ipv4, netmask);
                    ini_ipv4.push(ipv4_net);
                }
                IpAddr::V6(ipv6) => {
                    let netmask: Ipv6Addr = match netmask {
                        Some(netmask) => match netmask {
                            IpAddr::V4(_) => Ipv6Addr::UNSPECIFIED,
                            IpAddr::V6(netmask) => netmask,
                        },
                        None => Ipv6Addr::UNSPECIFIED,
                    };
                    let ipv6_net: Ipv6Net = Ipv6Net::new_with_netmask(ipv6, netmask);
                    ini_ipv6.push(ipv6_net);
                }
            }
        }
        let interface: Interface = Interface {
            index: 0,
            name: name.clone(),
            friendly_name: None,
            description: None,
            if_type: InterfaceType::Unknown,
            mac_addr: mac.clone(),
            ipv4: ini_ipv4,
            ipv6: ini_ipv6,
            flags: addr_ref.ifa_flags,
            transmit_speed: None,
            receive_speed: None,
            gateway: None,
        };
        let mut found: bool = false;
        for iface in &mut ifaces {
            if name == iface.name {
                if let Some(mac) = mac.clone() {
                    iface.mac_addr = Some(mac);
                }
                if let Some(ip) = ip {
                    match ip {
                        IpAddr::V4(ipv4) => {
                            let netmask: Ipv4Addr = match netmask {
                                Some(netmask) => match netmask {
                                    IpAddr::V4(netmask) => netmask,
                                    IpAddr::V6(_) => Ipv4Addr::UNSPECIFIED,
                                },
                                None => Ipv4Addr::UNSPECIFIED,
                            };
                            let ipv4_net: Ipv4Net = Ipv4Net::new_with_netmask(ipv4, netmask);
                            iface.ipv4.push(ipv4_net);
                        }
                        IpAddr::V6(ipv6) => {
                            let netmask: Ipv6Addr = match netmask {
                                Some(netmask) => match netmask {
                                    IpAddr::V4(_) => Ipv6Addr::UNSPECIFIED,
                                    IpAddr::V6(netmask) => netmask,
                                },
                                None => Ipv6Addr::UNSPECIFIED,
                            };
                            let ipv6_net: Ipv6Net = Ipv6Net::new_with_netmask(ipv6, netmask);
                            iface.ipv6.push(ipv6_net);
                        }
                    }
                }
                found = true;
            }
        }
        if !found {
            ifaces.push(interface);
        }
        addr = addr_ref.ifa_next;
    }
    unsafe {
<<<<<<< HEAD
        freeifaddrs(addrs);
=======
        libc::freeifaddrs(addrs);
>>>>>>> 07a3fce1
    }
    for iface in &mut ifaces {
        let name = CString::new(iface.name.as_bytes()).unwrap();
        unsafe {
            iface.index = libc::if_nametoindex(name.as_ptr());
        }
    }
    ifaces
}

#[cfg(test)]
mod tests {
    use super::*;
    #[test]
    fn test_unix_interfaces() {
        let interfaces = interfaces();
        for interface in interfaces {
            println!("{:#?}", interface);
        }
    }
}<|MERGE_RESOLUTION|>--- conflicted
+++ resolved
@@ -231,10 +231,6 @@
         let c_str = addr_ref.ifa_name as *const c_char;
         let bytes = unsafe { CStr::from_ptr(c_str).to_bytes() };
         let name = unsafe { from_utf8_unchecked(bytes).to_owned() };
-<<<<<<< HEAD
-
-=======
->>>>>>> 07a3fce1
         let (mac, ip) = sockaddr_to_network_addr(addr_ref.ifa_addr as *const libc::sockaddr);
         let (_, netmask) = sockaddr_to_network_addr(addr_ref.ifa_netmask as *const libc::sockaddr);
         let mut ini_ipv4: Vec<Ipv4Net> = vec![];
@@ -320,11 +316,7 @@
         addr = addr_ref.ifa_next;
     }
     unsafe {
-<<<<<<< HEAD
-        freeifaddrs(addrs);
-=======
         libc::freeifaddrs(addrs);
->>>>>>> 07a3fce1
     }
     for iface in &mut ifaces {
         let name = CString::new(iface.name.as_bytes()).unwrap();
